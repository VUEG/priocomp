library(dplyr)
library(ggplot2)
library(ggthemes)
library(tidyr)
library(zonator)
library(viridis)


# Load variants and configure groups --------------------------------------

zproject <- zonator::load_zproject('analyses/zonation/priocomp/')

all_groups <- c("1" = "ZON_ES", "2" = "ZON_BD", "3" = "ZON_CST")
es_groups <- c("1" = "ZON_ES", "2" = "ZON_CST")
bd_taxon_groups <- c("1" = "amphibians", "2" = "birds", "3" = "mammals",
                     "4" = "reptiles", "5" = "ZON_CST")
bd_groups <- c("1" = "ZON_BD", "2" = "ZON_CST")

# ALL
v04_abf_all_wgt <- zonator::get_variant(zproject, 4)
v06_abf_all_wgt_cst <- zonator::get_variant(zproject, 6)
zonator::groupnames(v04_abf_all_wgt) <- all_groups
zonator::groupnames(v06_abf_all_wgt_cst) <- all_groups

# ES
v08_abf_es <- zonator::get_variant(zproject, 8)
v10_abf_es_cst <- zonator::get_variant(zproject, 10)
zonator::groupnames(v08_abf_es) <- es_groups
zonator::groupnames(v10_abf_es_cst) <- es_groups

# BD
v12_abf_bd <- zonator::get_variant(zproject, 12)
v14_abf_bd_cst <- zonator::get_variant(zproject, 14)
# NOTE: variants 12 and 14 have been run with taxon groups. Convert
# these to more generic groups.
generic_groups <- c(rep(1, zonator::nfeatures(v12_abf_bd) - 1), 2)
zonator::groups(v12_abf_bd) <- generic_groups
zonator::groupnames(v12_abf_bd) <- bd_groups
zonator::groups(v14_abf_bd_cst) <- generic_groups
zonator::groupnames(v14_abf_bd_cst) <- bd_groups

# Load ranking from ES, features from BD
v19_load_es_bd <- zonator::get_variant(zproject, 19)
zonator::groups(v19_load_es_bd) <- generic_groups
zonator::groupnames(v19_load_es_bd) <- bd_groups

# Load ranking from BD, features from ES
v20_load_bd_es <- zonator::get_variant(zproject, 20)
zonator::groupnames(v20_load_bd_es) <- es_groups

# Load ranking from ES, features from BD, COSTS
v21_load_es_bd_cst <- zonator::get_variant(zproject, 21)
zonator::groups(v21_load_es_bd_cst) <- generic_groups
zonator::groupnames(v21_load_es_bd_cst) <- bd_groups

# Load ranking from BD, features from ES, COSTS
v22_load_bd_es_cst <- zonator::get_variant(zproject, 22)
zonator::groupnames(v22_load_bd_es_cst) <- es_groups

# Get group curves data ---------------------------------------------------

v04_grp_crvs <- zonator::curves(v04_abf_all_wgt, groups = TRUE)
v06_grp_crvs <- zonator::curves(v06_abf_all_wgt_cst, groups = TRUE)
v08_grp_crvs <- zonator::curves(v08_abf_es, groups = TRUE)
v10_grp_crvs <- zonator::curves(v10_abf_es_cst, groups = TRUE)
v12_grp_crvs <- zonator::curves(v12_abf_bd, groups = TRUE)
v14_grp_crvs <- zonator::curves(v14_abf_bd_cst, groups = TRUE)
v19_grp_crvs <- zonator::curves(v19_load_es_bd, groups = TRUE)
v20_grp_crvs <- zonator::curves(v20_load_bd_es, groups = TRUE)
v21_grp_crvs <- zonator::curves(v21_load_es_bd_cst, groups = TRUE)
v22_grp_crvs <- zonator::curves(v22_load_bd_es_cst, groups = TRUE)

# Re-arrange data ---------------------------------------------------------

v04_grp_mean <- v04_grp_crvs %>%
  dplyr::select(pr_lost, ZON_ES = mean.ZON_ES, ZON_BD = mean.ZON_BD) %>%
  tidyr::gather(variant, ave_pr, -pr_lost)
v06_grp_mean <- v06_grp_crvs %>%
  dplyr::select(pr_lost, ZON_ES = mean.ZON_ES, ZON_BD = mean.ZON_BD) %>%
  tidyr::gather(variant, ave_pr, -pr_lost)

v08_mean <- v08_grp_crvs %>%
  dplyr::select(pr_lost, ave_pr = mean.ZON_ES) %>%
  dplyr::mutate(variant = "ES")
v10_mean <- v10_grp_crvs %>%
  dplyr::select(pr_lost, ave_pr = mean.ZON_ES) %>%
  dplyr::mutate(variant = "ES")

v12_mean <- v12_grp_crvs %>%
  dplyr::select(pr_lost, ave_pr = mean.ZON_BD) %>%
  dplyr::mutate(variant = "BD")
v14_mean <- v14_grp_crvs %>%
  dplyr::select(pr_lost, ave_pr = mean.ZON_BD) %>%
  dplyr::mutate(variant = "BD")

v19_mean <- v19_grp_crvs %>%
  dplyr::select(pr_lost, ave_pr = mean.ZON_BD) %>%
  dplyr::mutate(variant = "BD (rank ES)")
v20_mean <- v20_grp_crvs %>%
  dplyr::select(pr_lost, ave_pr = mean.ZON_ES) %>%
  dplyr::mutate(variant = "ES (rank BD)")
v21_mean <- v21_grp_crvs %>%
  dplyr::select(pr_lost, ave_pr = mean.ZON_BD) %>%
  dplyr::mutate(variant = "BD (rank ES)")
v22_mean <- v22_grp_crvs %>%
  dplyr::select(pr_lost, ave_pr = mean.ZON_ES) %>%
  dplyr::mutate(variant = "ES (rank BD)")

# Combine data ------------------------------------------------------------

# No costs
v04_grp_mean$variant <- gsub("ZON_BD", "BD (rank ALL)", v04_grp_mean$variant)
v04_grp_mean$variant <- gsub("ZON_ES", "ES (rank ALL)", v04_grp_mean$variant)

<<<<<<< HEAD
datag_perf_nocosts <- dplyr::bind_rows(list(v04_grp_mean, v08_mean, v12_mean,
                                       v19_mean, v20_mean))

# Costs
v06_grp_mean$variant <- gsub("ZON_BD", "BD (rank ALL)", v06_grp_mean$variant)
v06_grp_mean$variant <- gsub("ZON_ES", "ES (rank ALL)", v06_grp_mean$variant)

datag_perf_costs <- dplyr::bind_rows(list(v06_grp_mean, v10_mean, v14_mean,
                                          v21_mean, v22_mean))

=======
datag_perf <- dplyr::bind_rows(list(v04_grp_mean, v08_mean, v12_mean,
                                    v19_mean, v20_mean))
>>>>>>> cf4f9cf2

# Plot mean curves --------------------------------------------------------

x_lab <- "\nFraction of the landscape"
x_scale <- scale_x_continuous(breaks = seq(0, 1, 0.2),
                              labels = paste(100 * seq(1, 0, -0.2), "%"))
y_scale <- scale_y_continuous(breaks = seq(0, 1, 0.2),
                              labels = paste(100 * seq(0, 1, 0.2), "%"))

# No costs
p1 <- ggplot2::ggplot(datag_perf_nocosts, aes(x = pr_lost, y = ave_pr,
                                          color = variant,
                                          linetype = variant)) +
  geom_vline(xintercept = 0.9, alpha = 0.5, linetype = 3) +
  annotate("text", x = 0.93, y = 1, label = "10%", size = 3) +
  geom_line(size = 0.9) + xlab(x_lab) +
  scale_linetype_manual("", values = rep(1:3, 2)) +
  scale_color_manual("", values =  rev(rep(viridis(2, end = 0.7), 3, each = 3))) +
  x_scale + y_scale + ylab("Average feature distribution covered\n") +
  theme_minimal() +
  theme(legend.position = c(0.25, 0.075),
        legend.justification = c(0.5, 0),
        legend.key.width = unit(1,"cm"))

<<<<<<< HEAD
# Costs
p2 <- ggplot2::ggplot(datag_perf_costs, aes(x = pr_lost, y = ave_pr,
                                      color = variant,
                                      linetype = variant)) +
  geom_vline(xintercept = 0.9, alpha = 0.5, linetype = 3) +
  annotate("text", x = 0.93, y = 1, label = "10%", size = 3) +
  geom_line(size = 0.9) + xlab(x_lab) +
  scale_linetype_manual("", values = rep(1:3, 2)) +
  scale_color_manual("", values =  rev(rep(viridis(2, end = 0.7), 3, each = 3))) +
  x_scale + y_scale + ylab("Average feature distribution covered\n") +
  theme_minimal() +
  theme(legend.position = c(0.25, 0.075),
        legend.justification = c(0.5, 0),
        legend.key.width = unit(1,"cm"))

# Save Figure -------------------------------------------------------------

ggsave("reports/figures/figure05/01_figure_05_nocosts.png", p1,
       width = 6, height = 6)
ggsave("reports/figures/figure05/02_figure_05_costs.png", p2,
       width = 6, height = 6)
=======
# Save Figure -------------------------------------------------------------

ggsave("reports/figures/figure05/14_figure_05.png", p1, width = 6, height = 6)
>>>>>>> cf4f9cf2
<|MERGE_RESOLUTION|>--- conflicted
+++ resolved
@@ -112,7 +112,6 @@
 v04_grp_mean$variant <- gsub("ZON_BD", "BD (rank ALL)", v04_grp_mean$variant)
 v04_grp_mean$variant <- gsub("ZON_ES", "ES (rank ALL)", v04_grp_mean$variant)
 
-<<<<<<< HEAD
 datag_perf_nocosts <- dplyr::bind_rows(list(v04_grp_mean, v08_mean, v12_mean,
                                        v19_mean, v20_mean))
 
@@ -122,11 +121,6 @@
 
 datag_perf_costs <- dplyr::bind_rows(list(v06_grp_mean, v10_mean, v14_mean,
                                           v21_mean, v22_mean))
-
-=======
-datag_perf <- dplyr::bind_rows(list(v04_grp_mean, v08_mean, v12_mean,
-                                    v19_mean, v20_mean))
->>>>>>> cf4f9cf2
 
 # Plot mean curves --------------------------------------------------------
 
@@ -151,7 +145,6 @@
         legend.justification = c(0.5, 0),
         legend.key.width = unit(1,"cm"))
 
-<<<<<<< HEAD
 # Costs
 p2 <- ggplot2::ggplot(datag_perf_costs, aes(x = pr_lost, y = ave_pr,
                                       color = variant,
@@ -172,9 +165,4 @@
 ggsave("reports/figures/figure05/01_figure_05_nocosts.png", p1,
        width = 6, height = 6)
 ggsave("reports/figures/figure05/02_figure_05_costs.png", p2,
-       width = 6, height = 6)
-=======
-# Save Figure -------------------------------------------------------------
-
-ggsave("reports/figures/figure05/14_figure_05.png", p1, width = 6, height = 6)
->>>>>>> cf4f9cf2
+       width = 6, height = 6)